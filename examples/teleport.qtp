
proc Alice (x:qbit, c:^bit*bit, z:qbit, log) = 
    out!["initially Alice's z is "] . outq!(qval z) . out!["\n"] .
    z,x>>_CNot . z=?[_H](vz) . x=?(vx) . c!vz,vx . 
    log!() . _0 

proc Bob(y:qbit, c:^bit*bit, log) = 
    c?(b1,b2) . y>>_Phi (match b1,b2 .
                         + 0b0,0b0 . 0
                         + 0b0,0b1 . 1
                         + 0b1,0b0 . 2
                         + 0b1,0b1 . 3
                        ) . 
<<<<<<< HEAD
    {print_string  "finally Bob's y is "} . {print_qbit y} . {print_string  "\n"} .
=======
    out!["finally Bob's y is "] . outq!(qval y) . out!["\n"] .
    dispose!y .
>>>>>>> 75ff8c60
    log!() . _0 

proc System () = 
  (let k = read_int "number of trials")
  (let standard = read_bool "standard initial state or random" "s" "r")
  out!if standard then []
                  else ["\nThat, as you will see, is a step too far for the symbolic quantum simulator\n\n"]
      fi .
  out!["See output for results -- can print but can't examine qbit state\n"] .
  Run (k, standard, 0)

proc Run (k, standard, i) =
  if i=k then out![show k; " trials\n"] . _0
  else (new log)
       | if standard then (newq x=|0>, y=|0>) Experiment (x, y, log)
                     else (newq x,y)          Experiment (x, y, log)
         fi
       | log?(_) .
         Run (k, standard, i+1)
  fi
  
proc Experiment (x, y, log) =
  x>>_H . x,y>>_CNot . 
  (new c:^bit*bit)
  (newq z)
  (new logA, logB)
  | Alice(x,c,z,logA) 
  | Bob(y,c,logB)
  | logA?(_) . logB?(_) . log!() . _0<|MERGE_RESOLUTION|>--- conflicted
+++ resolved
@@ -11,12 +11,8 @@
                          + 0b1,0b0 . 2
                          + 0b1,0b1 . 3
                         ) . 
-<<<<<<< HEAD
-    {print_string  "finally Bob's y is "} . {print_qbit y} . {print_string  "\n"} .
-=======
     out!["finally Bob's y is "] . outq!(qval y) . out!["\n"] .
     dispose!y .
->>>>>>> 75ff8c60
     log!() . _0 
 
 proc System () = 
