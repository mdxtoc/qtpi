(*
    Copyright (C) 2018 Richard Bornat
     
        richard@bornat.me.uk

    This file is part of Qtpi, an interpreter for Gay and Nagarajan's CQP.

    Qtpi is free software; you can redistribute it and/or modify
    it under the terms of the GNU General Public License as published by
    the Free Software Foundation; either version 2 of the License, or
    (at your option) any later version.

    Qtpi is distributed in the hope that it will be useful,
    but WITHOUT ANY WARRANTY; without even the implied warranty of
    MERCHANTABILITY or FITNESS FOR A PARTICULAR PURPOSE.  See the
    GNU General Public License for more details.

    You should have received a copy of the GNU General Public License
    along with Qtpi; if not, write to the Free Software
    Foundation, Inc., 59 Temple Place, Suite 330, Boston, MA  02111-1307  USA
    (or look at http://www.gnu.org).
*)

(* this is not (yet) a quantum simulator *)

open Settings
open Array
open Listutils
open Functionutils
open Optionutils

exception Error of string

type qbit = int

type prob = 
  | P_0
  | P_1
  | P_h of int              (* (sqrt 1/2)**n *)
  | P_i                     (* sqrt -1 *)
  | Psymb of bool * qbit    (* false=a, true=b, both random unknowns s.t. a**2+b**2 = 1 *)
  | Pneg of prob
  | Pprod of prob list      (* associative *)
  | Psum of prob list       (* associative *)

type qval = qbit list * prob array (* 2^n probs in the array *)

let string_of_qbit = string_of_int

let short_string_of_qbit = string_of_int

let rec string_of_prob p = 
  (* Everything is associative, but the normal form is sum of negated products.
   * So possbra below puts in _very_ visible brackets, for diagnostic purposes.
   *)
  let prio = function
    | P_0
    | P_1
    | P_i             
    | P_h  _ 
    | Psymb _         -> 10
    | Pprod _         -> 8
    | Pneg  _         -> 6
    | Psum  _         -> 4
  in
  let possbra p' = 
    let supprio = prio p in
    let subprio = prio p' in
    let s = string_of_prob p' in
    if subprio<=supprio then "!!(" ^ s ^ ")!!" else s
  in
  let nary ps op = String.concat op (List.map possbra ps) in
  match p with
  | P_0             -> "0"
  | P_1             -> "1"
  | P_h 1           -> "h"
  | P_h n           -> Printf.sprintf "h(%d)" n
  | P_i             -> "i"
  | Psymb (b,q)     -> Printf.sprintf "%s%s" (if b then "b" else "a") (string_of_qbit q)
  | Pneg p'         -> "-" ^ possbra p'
  | Pprod ps        -> nary ps "*"
  | Psum  ps        -> nary ps "+"    

and string_of_probvec v =
  let estrings = Array.fold_right (fun p ss -> string_of_prob p::ss) v [] in
  Printf.sprintf "(%s)" (String.concat " <+> " estrings)
  
and string_of_matrix m =
  let strings_of_row r = Array.fold_right (fun p ss -> string_of_prob p::ss) r [] in
  let block = Array.fold_right (fun r ss -> strings_of_row r::ss) m [] in
  let rwidth r = List.fold_left max 0 (List.map String.length r) in
  let width = List.fold_left max 0 (List.map rwidth block) in
  let pad s = s ^ String.make (width - String.length s) ' ' in
  let block = String.concat "\n "(List.map (String.concat " " <.> List.map pad) block) in
  Printf.sprintf "\n{%s}" block
  
and string_of_qval (qs,v) =
  Printf.sprintf "[%s]%s"
                 (string_of_list string_of_qbit ";" qs)
                 (string_of_probvec v)
                
let qstate = Hashtbl.create ?random:(Some true) 100 (* 100? a guess *)

let init () = Hashtbl.reset qstate

let string_of_qstate () = 
  let qqvs = Hashtbl.fold (fun q qv ss -> (Printf.sprintf "%s -> %s"
                                                          (string_of_qbit q)
                                                          (string_of_qval qv)
                                          ) :: ss
                          )
                          qstate
                          []
  in
  Printf.sprintf "{%s}" (String.concat "; " (List.sort compare qqvs))

let qval q = try Hashtbl.find qstate q
             with Not_found -> raise (Error (Printf.sprintf "** Disaster: qval with q=%s qstate=%s"
                                                            (string_of_qbit q)
                                                            (string_of_qstate ())
                                            )
                                     )

let make_v = Array.of_list

let v_0     = make_v [P_1   ; P_0         ]
let v_1     = make_v [P_0   ; P_1         ]
let v_plus  = make_v [P_h 1 ; P_h 1       ]
let v_minus = make_v [P_h 1 ; Pneg (P_h 1)]

let newqbit = (* hide the reference *)
  (let qbitcount = ref 0 in
   let newqbit n vopt = 
     let q = !qbitcount in 
     qbitcount := !qbitcount+1; 
     let vec = match vopt with
               | Some Process.VZero  -> Array.copy v_0
               | Some Process.VOne   -> Array.copy v_1
               | Some Process.VPlus  -> Array.copy v_plus
               | Some Process.VMinus -> Array.copy v_minus
               | None                -> if !Settings.symbq then
                                          Array.init 2 (fun i -> Psymb (i=1, q)) 
                                        else (* random basis, random fixed value *)
                                          Array.copy (if Random.bool () then 
                                                        (if Random.bool () then v_0 else v_1)
                                                      else 
                                                        (if Random.bool () then v_plus else v_minus)
                                                     )
     in
     let qv = [q],vec in
     Hashtbl.add qstate q qv;
     if !verbose_qsim then
<<<<<<< HEAD
       Printf.printf "newqbit %s (%s) -> %s where %s|->%s\n"
                     (Name.string_of_name n)
                     (string_of_option Process.string_of_basisv vopt)
=======
       Printf.printf "newqbit () -> %s where %s|->%s\n"
>>>>>>> 92f1a3f2
                     (string_of_qbit q)
                     (string_of_qbit q)
                     (string_of_qval qv);
     q
   in
   newqbit
  )

(* The normal form is a sum of possibly-negated products. 
 * Both sums and products are left-recursive.
 * Products are sorted according to the type definition: i.e.
 * P_0, P_1, P_h, P_i, Psymb.
 *)

  
let rec neg p =
  let r = match p with
          | Pneg p        -> p
          | P_0           -> p
          | Psum ps       -> simplify_sum (List.map neg ps)
          | _             -> Pneg p
  in
  if !verbose_simplify then
    Printf.printf "neg (%s) -> %s\n" (string_of_prob p) (string_of_prob r);
  r
    
and prod p1 p2 =
  let r = match p1, p2 with
          | Pneg p1         , _                 -> neg (prod p1 p2)
          | _               , Pneg p2           -> neg (prod p1 p2)
          | _               , Psum p2s          -> simplify_sum (List.map (prod p1) p2s)
          | Psum p1s        , _                 -> simplify_sum (List.map (fun p1 -> prod p1 p2) p1s)
          | Pprod p1s       , Pprod p2s         -> simplify_prod (p1s @ p2s)
          | _               , Pprod p2s         -> simplify_prod (p1 :: p2s)
          | Pprod p1s       , _                 -> simplify_prod (p1s @ [p2])
          | _                                   -> simplify_prod [p1;p2]
  in
  if !verbose_simplify then
    Printf.printf "prod (%s) (%s) -> %s\n" (string_of_prob p1) (string_of_prob p2) (string_of_prob r);
  r

and simplify_prod ps = (* basically we deal with constants *)
  let r = let rec sp is_neg r ps = 
            match ps with
            | P_0            :: ps -> false, [P_0]
            | P_1            :: ps -> sp is_neg r ps
            | P_i   :: P_i   :: ps -> sp (not is_neg) r ps
            | P_h i :: P_h j :: ps -> sp is_neg r (sqrt_half (i+j) :: ps)
            | p              :: ps -> sp is_neg (p::r) ps
            | []                   -> is_neg, List.rev r
          in
          let is_neg, ps = sp false [] (List.sort compare ps) in
          let p = match ps with 
                  | []  -> P_1
                  | [p] -> p 
                  | _   -> Pprod ps 
          in
          if is_neg then neg p else p
  in
  if !verbose_simplify then
    Printf.printf "simplify_prod (%s) -> %s\n" (string_of_prob (Pprod ps)) (string_of_prob r);
  r

and sum  p1 p2 = 
  let r = match p1, p2 with
          | Psum p1s, Psum p2s  -> simplify_sum (p1s @ p2s)
          | _       , Psum p2s  -> simplify_sum (p1 :: p2s)
          | Psum p1s, _         -> simplify_sum (p1s @ [p2]) 
          | _                   -> simplify_sum [p1;p2]
  in
  if !verbose_simplify then
    Printf.printf "sum (%s) (%s) -> %s\n" (string_of_prob p1) (string_of_prob p2) (string_of_prob r);
  r

and simplify_sum ps = 
  let r = let rec scompare p1 p2 =
            match p1, p2 with
            | Pneg p1  , _         -> let r = scompare p1 p2 in if r=0 then 1 else 0
            | _        , Pneg p2   -> scompare p1 p2
            | Pprod p1s, Pprod p2s -> Pervasives.compare p1s p2s
            | _                    -> Pervasives.compare p1 p2
          in
          let rec double p1 p2 = (* looking for h(k)*X+h(k)*X. We know p1=p2 *)
            let r = match p1, p2 with
                    | Pneg p1           , Pneg p2                          
                            -> double p1 p2 &~~ (_Some <.> neg)
                    | Pprod (P_h i::p1s), Pprod (P_h j::p2s) when i>=2                               
                            -> Some (simplify_prod (sqrt_half (i-2) :: p1s))
                    | P_h i             , P_h j              when i>=2                               
                            -> Some (sqrt_half (i-2))
                    | _     -> None
            in
            if !verbose_simplify then
              Printf.printf "double (%s) (%s) -> %s\n" (string_of_prob p1)  
                                                       (string_of_prob p2)
                                                       (string_of_option string_of_prob r);
            r
          in
          let rec a2b2 p1 p2 = (* looking for X*a**2+X*b**2 *)
            let r = match p1, p2 with
                    | Pneg p1  , Pneg p2   -> a2b2 p1 p2 &~~ (_Some <.> neg)
                    | Pprod p1s, Pprod p2s ->
                        (try let pps = zip p1s p2s in
                             let rec partition_1 r pps =
                               match pps with
                               | (a,b) as h :: pps when a=b -> partition_1 (h::r) pps
                               | _                          -> List.rev r, pps
                             in
                             let pre, rest = partition_1 [] pps in
                             let all_same pps =
                               let pre, post = partition_1 [] pps in
                               null post
                             in
                             match rest with
                             | (Psymb (false, q1), Psymb (true, q2)) ::
                               (Psymb (false, q3), Psymb (true, q4)) :: post  
                               when q1=q2 && q1=q3 && q1=q4 && all_same post
                                     -> let pre , _ = unzip pre in
                                        let post, _ = unzip post in
                                        Some (simplify_prod (pre @ post))
                             | _     -> None
                         with Zip -> None
                        )
                    | _ -> None
            in
            if !verbose_simplify then
              Printf.printf "a2b2 (%s) (%s) -> %s\n" (string_of_prob p1)  
<<<<<<< HEAD
                                                     (string_of_prob p2)
                                                     (string_of_option string_of_prob r);
            r
          in
          let rec sp again r ps =
            match ps with
            | P_0                :: ps            -> sp again r ps
            | Pneg p1 :: p2      :: ps when p1=p2 -> sp again r ps
            | p1      :: Pneg p2 :: ps when p1=p2 -> sp again r ps
            | p1      :: p2      :: ps when p1=p2 -> (match double p1 p2 with
                                                      | Some p -> sp true (p::r) ps
                                                      | None   -> sp again (p1::r) (p2::ps)
                                                     )
            | p1      :: p2      :: ps            -> (match a2b2 p1 p2 with
                                                      | Some p -> sp true (p::r) ps
                                                      | None   -> sp again (p1::r) (p2::ps)
                                                     )
            | p                  :: ps            -> sp again (p::r) ps
            | []                                  -> let r = List.rev r in
                                                    if again then doit r else r
=======
                                                       (string_of_prob p2)
                                                       (string_of_option string_of_prob r);
            r
          in
          let rec sp again r ps =
            (if !verbose_simplify then
               Printf.printf "sp %B [%s] [%s]\n" again (string_of_list string_of_prob ";" r) (string_of_list string_of_prob ";" ps);
             match ps with
             | P_0                :: ps            -> sp again r ps
             | Pneg p1 :: p2      :: ps when p1=p2 -> sp again r ps
             | p1      :: Pneg p2 :: ps when p1=p2 -> sp again r ps
             | p1      :: p2      :: ps when p1=p2 -> (match double p1 p2 with
                                                       | Some p -> sp true (p::r) ps
                                                       | None   -> sp again (p1::r) (p2::ps)
                                                      )
             | p1      :: p2      :: ps            -> (match a2b2 p1 p2 with
                                                       | Some p -> sp true (p::r) ps
                                                       | None   -> sp again (p1::r) (p2::ps)
                                                      )
             | p                  :: ps            -> sp again (p::r) ps
             | []                                  -> let r = List.rev r in
                                                     if again then doit r else r
            )
>>>>>>> 92f1a3f2
          and doit ps = sp false [] (List.sort scompare ps)
          in
          if List.exists (function Psum _ -> true | Pneg (Psum _) -> true | _ -> false) ps then
            raise (Error (Printf.sprintf "simplify_sum (%s)" (string_of_prob (Psum ps))))
          else
          match doit ps with
          | []  -> P_0
          | [p] -> p
          | ps  -> Psum ps
  in
  if !verbose_simplify then
    Printf.printf "simplify_sum (%s) -> %s\n" (string_of_prob (Psum ps)) (string_of_prob r);
  r


and sqrt_half i =   (* (1/sqrt 2)**i *)
  let r = if i=0 then P_1 else P_h i in
  if !verbose_simplify then
    Printf.printf "sqrt_half %d -> %s\n" i (string_of_prob r);
  r

and r2 p = (* multiply by sqrt 2 (=1/h). Happens: see normalise *)
  let r = match p with
          | P_0                             -> p
          | Pneg p                          -> neg (r2 p)
          | Pprod (P_h i::ps)   when i>=1   -> simplify_prod (sqrt_half (i-1) :: ps)
          | P_h i               when i>=1   -> sqrt_half (i-1)
          | Psum  ps                        -> simplify_sum  (List.map r2 ps)
          | _                               -> raise (Error (Printf.sprintf "r2 %s" (string_of_prob p)))
  in
  if !verbose_simplify then
    Printf.printf "r2 (%s) -> %s\n" (string_of_prob p) (string_of_prob r);
  r

and div p1 p2 = (* happens in normalise *) (* this needs work for division by sums and also for division by products *)
  let bad () = 
    raise (Error (Printf.sprintf "div (%s) (%s)" (string_of_prob p1) (string_of_prob p2)))
  in
  let r = match p1 with
          | P_0               -> P_0
          | _ when p1=p2      -> P_1
          | Pprod ps          -> let rec del ps =
                                   match ps with
                                   | [] -> bad()
                                   | p::ps -> if p=p2 then ps else p::del ps
                                 in
                                 Pprod (del ps)
          | Psum ps           -> simplify_sum (List.map (fun p -> div p p2) ps)
          | _                 -> bad ()
  in
  if !verbose_simplify then
    Printf.printf "div (%s) (%s) -> %s\n" (string_of_prob p1) (string_of_prob p2) (string_of_prob r);
  r
  
let make_ug rows = rows |> (List.map Array.of_list) |> (Array.of_list)

let mI  = make_ug [[P_1    ; P_0        ];
                   [P_0    ; P_1        ]] 
let mX  = make_ug [[P_0    ; P_1        ];
                   [P_1    ; P_0        ]] 
let mY  = make_ug [[P_0    ; P_1        ];
                   [neg P_1; P_0        ]] 
let mYi = make_ug [[P_0    ; neg P_i    ];
                   [P_i    ; P_0        ]] 
let mZ =  make_ug [[P_1    ; P_0        ];
                   [P_0    ; neg P_1    ]] 

let mH  = make_ug [[P_h 1  ; P_h 1      ];
                   [P_h 1  ; neg (P_h 1)]]

let mPhi = function
  | 0 -> mI
  | 1 -> mX
<<<<<<< HEAD
  | 2 -> mZ     (* Gay and Nagarajan had mYi *)
  | 3 -> mY     (* Gay and Nagarajan had mZ *)
=======
  | 2 -> mY     (* Gay and Nagarajan had mYi *)
  | 3 -> mZ
>>>>>>> 92f1a3f2
  | i -> raise (Error ("** Disaster: _Phi(" ^ string_of_int i ^ ")"))

let mCnot = make_ug [[P_1; P_0; P_0; P_0];
                     [P_0; P_1; P_0; P_0];
                     [P_0; P_0; P_0; P_1];
                     [P_0; P_0; P_1; P_0]]
                     
let m_1 = make_ug [[P_1]] (* a unit for folding *)
let m_0 = make_ug [[P_0]] (* another unit for folding *)

(* from here on down, I just assume (hope) that we are working with square matrices *)
(* maybe later that typechecking trick ... *)

let new_v n = Array.make n P_0
let new_ug n = Array.make_matrix n n P_0

let vsize = Array.length
let msize = Array.length

let _for i inc n f = (* n is size, so up to n-1 *)
  let rec rf i =
    if i<n then (f i; rf (i+inc)) (* else skip *)
  in
  rf i
  
let _for_leftfold i inc n f v =
  let rec ff i v =
    if i<n then ff (i+inc) (f i v) else v
  in
  ff i v

let rec _for_righttfold i inc n f v =
  let rec ff i v =
    if i<n then f i (ff (i+inc) v) else v
  in
  ff i v

let _for_all i inc n f = 
  let rec ff i =
    if i<n then f i && ff (i+inc) else true
  in
  ff i 
  
let _for_exists i inc n f v = 
  let rec ff i =
    if i<n then f i || ff (i+inc) else false
  in
  ff i 
  
let bigI n = let m = Array.make_matrix n n P_0 in
             _for 0 1 n (fun i -> m.(i).(i) <- P_1);
             m
             
let tensor_v vA vB =
  let nA = vsize vA in
  let nB = vsize vB in
  let vR = new_v (nA*nB) in
  _for 0 1 nA (fun i -> _for 0 1 nB (fun j -> vR.(i*nB+j) <- prod vA.(i) vB.(j)));
  if !verbose_qcalc then Printf.printf "%s (><) %s -> %s\n"
                                       (string_of_probvec vA)
                                       (string_of_probvec vB)
                                       (string_of_probvec vR);
  vR
  
let tensor_m mA mB =
  let nA = msize mA in
  let nB = msize mB in
  let mt = new_ug (nA*nB) in
  _for 0 1 nA (fun i -> 
                 _for 0 1 nA (fun j -> 
                                let aij = mA.(i).(j) in
                                _for 0 1 nB (fun m ->
                                               _for 0 1 nB (fun p ->
                                                              mt.(i*nB+p).(j*nB+m) <- prod aij (mB.(m).(p))
                                                           )
                                            )
                             )
              );
   mt

let do_mv m v =
  let n = Array.length v in
  if msize m <> n then
    raise (Error (Printf.sprintf "** Disaster (size mismatch): do_mv %s %s"
                                 (string_of_matrix m)
                                 (string_of_probvec v)
                 )
          );
  let v' = new_v n in
  _for 0 1 n (fun i -> 
                v'.(i) <- _for_righttfold 0 1 n (fun j -> sum (prod m.(i).(j) v.(j))) P_0
             );
  v'
  
let mIH = tensor_m mI mH
let mHI = tensor_m mH mI

type ugv =
  | GateH
  | GateI
  | GateX
  | GateCnot
  | GatePhi of int

let string_of_ugv = function
  | GateH           -> "_H"
  | GateI           -> "_I"
  | GateX           -> "_X"
  | GateCnot        -> "_Cnot"
  | GatePhi (i)     -> "_Phi(" ^ string_of_int i ^ ")"

let matrix_of_ugv = function
  | GateH           -> mH
  | GateI           -> mI
  | GateX           -> mX
  | GateCnot        -> mCnot
  | GatePhi (i)     -> mPhi(i)

  
let idx q qs = 
  let fail () = raise (Error (Printf.sprintf "** Disaster: %s not in (%s)" 
                                             (string_of_qbit q) 
                                             (string_of_list string_of_qbit "," qs)
                 
                             )
                      )
  in 
  let rec f i = function
    | q'::qs -> if q = q' then i else f (i+1) qs
    | []     -> fail()
  in
  f 0 qs

let ibit q qs =
  let i = idx q qs in
  1 lsl (List.length qs-i-1)

let try_split v =
  let id_string () = Printf.sprintf "try_split %s" (string_of_probvec v) in
  if !verbose_qcalc then 
    print_string (id_string ());
  let n = vsize v in
  let nh = vsize v / 2 in
  let r = (* if the first half is all zeros then use v_1, which is 0+1 *)
          if _for_all 0 1 nh (fun i -> v.(i)=P_0) then
<<<<<<< HEAD
            Some (Array.copy v_1, Array.init nh (fun i -> v.(nh+i)))
          else
          (* if the second half is all zeros then use v_0, which is 1+0 *)
          if _for_all nh 1 n (fun i -> v.(i)=P_0) then
            Some (Array.copy v_0, Array.init nh (fun i -> v.(i)))
=======
            Some (v_1, Array.init nh (fun i -> v.(nh+i)))
          else
          (* if the second half is all zeros then use v_0, which is 1+0 *)
          if _for_all nh 1 n (fun i -> v.(i)=P_0) then
            Some (v_0, Array.init nh (fun i -> v.(i)))
>>>>>>> 92f1a3f2
          else
            None
  in
  if !verbose_qcalc then
    Printf.printf " -> %s\n" 
                  (string_of_option (fun (v,v') -> Printf.sprintf "%s, %s" 
                                                   (string_of_probvec v) 
                                                   (string_of_probvec v')
                                    )
                                    r
                  );
  r
  
let rec record ((qs, vq) as qv) =
   let doit q = if !verbose_qsim then
                  Printf.printf "recording %s|->%s\n" (string_of_qbit q) (string_of_qval qv);
                Hashtbl.replace qstate q qv 
   in
   match qs with
   | []     -> raise (Error (Printf.sprintf "record gets %s" (string_of_qval qv)))
   | [q]    -> doit q
   | q::qs'  -> (* try to split it up *)
               match try_split vq with
               | Some (vq,v') -> record ([q], vq); record (qs', v')
               | None         -> List.iter doit qs

let ugstep qs ugv = 
  let id_string () = Printf.sprintf (if List.length qs =1 then "ugstep %s >> %s" else "ugstep [%s] >> %s")
                                    (string_of_list string_of_qbit ";" qs)
                                    (string_of_ugv ugv)
  in
  (* let noway s = Printf.printf "can't yet handle %s %s\n" (id_string ()) s in *)

  let doit_1 q m =
    match qval q with
    | qs, v -> let nqs = List.length qs in
               let i = idx q qs in
               let m_op =
                 if i=0 && nqs=1 then m 
                 else (let pre_m = _for_leftfold 0 1 i (fun _ mIs -> tensor_m mI mIs) m_1 in
                       let post_m = _for_leftfold (i+1) 1 nqs (fun _ mIs -> tensor_m mI mIs) m_1 in
                       let m_op = tensor_m (tensor_m pre_m m) post_m in
                       if !verbose_qcalc then
                         Printf.printf "pre_m = %s, m= %s, post_m = %s, m_op = %s\n" 
                                       (string_of_matrix pre_m)
                                       (string_of_matrix m)
                                       (string_of_matrix post_m)
                                       (string_of_matrix m_op);
                        m_op
                       )
               in
               let v' = do_mv m_op v in
               if !verbose_qsim then 
                 Printf.printf "%s : was %s|->%s; now %s->%s\n"
                               (id_string ())
                               (string_of_qbit q)
                               (string_of_qval (qs, v))
                               (string_of_qbit q)
                               (string_of_qval (qs, v'));
               record (qs,v')
    
  in
  
  let doit_Cnot q1 q2 =
    if q1=q2 then raise (Error (Printf.sprintf "** Disaster (same qbit twice in Cnot) %s" (id_string ())));
    match qval q1, qval q2 with
    | (q1s, v1), (q2s, v2) -> (* these lists _have_ to be different. I'm not going to check. *)
        let v = tensor_v v1 v2 in
        let qs = q1s @ q2s in
        let bit1 = ibit q1 qs in
        let bit2 = ibit q2 qs in
        let mCnot = bigI (vsize v) in
        if !verbose_qcalc then
          Printf.printf "bit1=%d, bit2=%d\n" bit1 bit2;
        Array.iteri (fun i r -> if (i land bit1)<>0 && (i land bit2)=0 then 
                                    (let i' = i lor bit2 in
                                     if !verbose_qcalc then 
                                       Printf.printf "swapping rows %d and %d\n" i i';
                                     let temp = mCnot.(i) in
                                     mCnot.(i) <- mCnot.(i');
                                     mCnot.(i') <- temp
                                    )
                     ) mCnot;
        if !verbose_qcalc then
          Printf.printf "mCnot = %s\n" (string_of_matrix mCnot);
        let v' = do_mv mCnot v in
        let qv = qs, v' in
        if !verbose_qsim then 
          Printf.printf "%s : %s|->%s; %s|->%s; now %s,%s|->%s\n"
                        (id_string ())
                        (string_of_qbit q1)
                        (string_of_qval (qval q1))
                        (string_of_qbit q2)
                        (string_of_qval (qval q2))
                        (string_of_qbit q1)
                        (string_of_qbit q2)
                        (string_of_qval qv);
        record qv;
  in
  match qs, ugv with
  | [q]    , GateH       
  | [q]    , GateI      
  | [q]    , GateX      
  | [q]    , GatePhi _  -> doit_1 q (matrix_of_ugv ugv)
  | [q1;q2], GateCnot   -> doit_Cnot q1 q2 
  | _                   -> raise (Error (Printf.sprintf "** Disaster: ugstep [%s] %s"
                                                        (string_of_list string_of_qbit ";" qs)
                                                        (string_of_ugv ugv)
                                        )
                                 )

let qmeasure q = 
  let qs, v = qval q in
  let bit = ibit q qs in
  let prob = 
    _for_leftfold 0 1 (vsize v) (fun i p -> if i land bit<>0 then 
                                      sum (prod v.(i) v.(i)) p 
                                    else p
                        ) 
                        P_0 
  in
  if !verbose_qsim then 
    Printf.printf "qmeasure %s; %s|->%s; prob |1> = %s;"
                  (string_of_qbit q)
                  (string_of_qbit q)
                  (string_of_qval (qval q))
                  (string_of_prob prob);
  let guess () =
    let r = if Random.bool () then 0 else 1 in
    if !verbose_qsim then Printf.printf " guessing %d;" r;
    r  
  in
  let r = match prob with
  | P_0    -> 0
  | P_1    -> 1
  | P_h i -> if i=0 then 1
             else (let rg = Random.float 1.0 in
                   let rec iexp i rf = if i=0 then rf else iexp (i-1) (rf/.sqrt 2.0) in
                   let r = if iexp i 1.0 < rg then 1 else 0 in
                   if !verbose_qsim then Printf.printf " guessing %d;" r;
                   r
                  )
  | _     -> guess ()
  in
  (* set the relevant probs to zero, normalise *)
  _for 0 1 (vsize v) (fun i -> if (r=1 && i land bit=0) || (r=0 && i land bit<>0)
                               then v.(i) <- P_0 (* else skip *)
                     );
  let modulus = _for_leftfold 0 1 (vsize v) (fun i p -> sum (prod v.(i) v.(i)) p) P_0 in
  if !verbose_qcalc then 
    Printf.printf " (un-normalised %s modulus %s);" (string_of_qval (qs,v)) (string_of_prob modulus);
  (match modulus with
   | P_1                -> ()
   | P_h k  when k mod 2 = 0 
                        -> let n = k/2 in
                           (* multiply by 2**(n/2) *)
                           _for 0 1 (n/2) (fun _ -> _for 0 1 (vsize v) (fun i -> v.(i) <- sum v.(i) v.(i)));
                           (* and then by h if n is odd *)
                           if n mod 2 = 1 then
                             _for 0 1 (vsize v) (fun i -> v.(i) <- r2 v.(i))
   | Pprod [p1;p2] when p1=p2 
                        -> _for 0 1 (vsize v) (fun i -> v.(i) <- div v.(i) p1)
   | _                  -> if !verbose_qsim then 
                             Printf.printf " oh dear!\n"; 
                           raise (Error (Printf.sprintf "normalise %s modulus %s" 
                                                        (string_of_qval (qs,v)) 
                                                        (string_of_prob modulus)
                                        )
                                 )
  );
  let qv = qs, v in
  if !verbose_qsim then 
    Printf.printf " result %d and %s|->%s\n" r (string_of_qbit q) (string_of_qval qv);
  record qv;
  r<|MERGE_RESOLUTION|>--- conflicted
+++ resolved
@@ -150,13 +150,9 @@
      let qv = [q],vec in
      Hashtbl.add qstate q qv;
      if !verbose_qsim then
-<<<<<<< HEAD
        Printf.printf "newqbit %s (%s) -> %s where %s|->%s\n"
                      (Name.string_of_name n)
                      (string_of_option Process.string_of_basisv vopt)
-=======
-       Printf.printf "newqbit () -> %s where %s|->%s\n"
->>>>>>> 92f1a3f2
                      (string_of_qbit q)
                      (string_of_qbit q)
                      (string_of_qval qv);
@@ -284,7 +280,6 @@
             in
             if !verbose_simplify then
               Printf.printf "a2b2 (%s) (%s) -> %s\n" (string_of_prob p1)  
-<<<<<<< HEAD
                                                      (string_of_prob p2)
                                                      (string_of_option string_of_prob r);
             r
@@ -305,31 +300,6 @@
             | p                  :: ps            -> sp again (p::r) ps
             | []                                  -> let r = List.rev r in
                                                     if again then doit r else r
-=======
-                                                       (string_of_prob p2)
-                                                       (string_of_option string_of_prob r);
-            r
-          in
-          let rec sp again r ps =
-            (if !verbose_simplify then
-               Printf.printf "sp %B [%s] [%s]\n" again (string_of_list string_of_prob ";" r) (string_of_list string_of_prob ";" ps);
-             match ps with
-             | P_0                :: ps            -> sp again r ps
-             | Pneg p1 :: p2      :: ps when p1=p2 -> sp again r ps
-             | p1      :: Pneg p2 :: ps when p1=p2 -> sp again r ps
-             | p1      :: p2      :: ps when p1=p2 -> (match double p1 p2 with
-                                                       | Some p -> sp true (p::r) ps
-                                                       | None   -> sp again (p1::r) (p2::ps)
-                                                      )
-             | p1      :: p2      :: ps            -> (match a2b2 p1 p2 with
-                                                       | Some p -> sp true (p::r) ps
-                                                       | None   -> sp again (p1::r) (p2::ps)
-                                                      )
-             | p                  :: ps            -> sp again (p::r) ps
-             | []                                  -> let r = List.rev r in
-                                                     if again then doit r else r
-            )
->>>>>>> 92f1a3f2
           and doit ps = sp false [] (List.sort scompare ps)
           in
           if List.exists (function Psum _ -> true | Pneg (Psum _) -> true | _ -> false) ps then
@@ -403,13 +373,8 @@
 let mPhi = function
   | 0 -> mI
   | 1 -> mX
-<<<<<<< HEAD
   | 2 -> mZ     (* Gay and Nagarajan had mYi *)
   | 3 -> mY     (* Gay and Nagarajan had mZ *)
-=======
-  | 2 -> mY     (* Gay and Nagarajan had mYi *)
-  | 3 -> mZ
->>>>>>> 92f1a3f2
   | i -> raise (Error ("** Disaster: _Phi(" ^ string_of_int i ^ ")"))
 
 let mCnot = make_ug [[P_1; P_0; P_0; P_0];
@@ -555,19 +520,11 @@
   let nh = vsize v / 2 in
   let r = (* if the first half is all zeros then use v_1, which is 0+1 *)
           if _for_all 0 1 nh (fun i -> v.(i)=P_0) then
-<<<<<<< HEAD
             Some (Array.copy v_1, Array.init nh (fun i -> v.(nh+i)))
           else
           (* if the second half is all zeros then use v_0, which is 1+0 *)
           if _for_all nh 1 n (fun i -> v.(i)=P_0) then
             Some (Array.copy v_0, Array.init nh (fun i -> v.(i)))
-=======
-            Some (v_1, Array.init nh (fun i -> v.(nh+i)))
-          else
-          (* if the second half is all zeros then use v_0, which is 1+0 *)
-          if _for_all nh 1 n (fun i -> v.(i)=P_0) then
-            Some (v_0, Array.init nh (fun i -> v.(i)))
->>>>>>> 92f1a3f2
           else
             None
   in
