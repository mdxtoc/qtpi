fun compose (f : 'b -> 'a) (g : 'c -> 'b) (v : 'c) : 'a = f (g v)

fun semicolon (g : 'c -> 'b) (f : 'b -> 'a) : ('c -> 'a) = compose f g

fun read_min_int m s
  = k where k = if j>=m then j 
                else semicolon (λ _ . print_strings ["pardon? at least "; show m; "\n"])
                               (λ _ . read_min_int m s)
                               ()
      where j = read_num s

fun groverG n = engate ((sx_1+sx_1)*((|+>⊗⊗n)*(<+|⊗⊗n))-(degate I⊗⊗n))

   groverU bs = engate (tabulate_m (2**n) (2**n) tf)
                 where n = length bs
                 where tf i j = if i<>j      then  sx_0 else
                                if i=address then -sx_1 else 
                                                   sx_1
                 where address = bits2num (rev bs) (* big-endian *)  

fun showM name M =
    print_strings [name; " "; " -> "; show (statistics_m M); "\n"; show M; "\n"]

  showG name G = showM name (degate G)
proc 
  System () =
    . (let _ = showG "I" I)
    . (let _ = showG "CNot" CNot)
    . (let _ = showG "F" F)
    . (let _ = showG "F⊗I" (F⊗I))
    . (let _ = showG "I⊗F" (I⊗F))
    . (let _ = showG "H" (H))
    . (let _ = showG "H⊗H" (H⊗H))
    . (let _ = showG "H⊗H⊗H" (H⊗H⊗H))
    . (let _ = showG "H⊗H⊗H⊗H" (H⊗H⊗H⊗H))
<<<<<<< HEAD
    . (let _ = showG "Rx⊗Rx" (Rx⊗Rx))
    . (let _ = showG "Rx⊗Rx⊗Rx" (Rx⊗Rx⊗Rx))
    . (let _ = showG "Rx⊗Rx⊗Rx⊗Rx" (Rx⊗Rx⊗Rx⊗Rx))
    . (let _ = showG "Rz⊗Rz" (Rz⊗Rz))
    . (let _ = showG "Rz⊗Rz⊗Rz" (Rz⊗Rz⊗Rz))
    . (let _ = showG "Rz⊗Rz⊗Rz⊗Rz" (Rz⊗Rz⊗Rz⊗Rz))

    (* . (let n = read_min_int 1 "number of Grover bits")
       . (let G = groverG n)
       . (let bs = randbits n)
       . (let U = groverU bs)
       . (let _ = showG (concat ["groverG "; show n]) G)
       . (let _ = showG (concat ["groverU "; show bs]) U)
     *)

    . _0 
=======

    . (let n = read_min_int 1 "number of Grover bits")
    . (let G = groverG n)
    . (let bs = randbits n)
    . (let U = groverU bs)
    . (let _ = showG (concat ["groverG "; show n]) G)
    . (let _ = showG (concat ["groverU "; show bs]) U)
    . _0
>>>>>>> 8e45ed82
<|MERGE_RESOLUTION|>--- conflicted
+++ resolved
@@ -33,7 +33,6 @@
     . (let _ = showG "H⊗H" (H⊗H))
     . (let _ = showG "H⊗H⊗H" (H⊗H⊗H))
     . (let _ = showG "H⊗H⊗H⊗H" (H⊗H⊗H⊗H))
-<<<<<<< HEAD
     . (let _ = showG "Rx⊗Rx" (Rx⊗Rx))
     . (let _ = showG "Rx⊗Rx⊗Rx" (Rx⊗Rx⊗Rx))
     . (let _ = showG "Rx⊗Rx⊗Rx⊗Rx" (Rx⊗Rx⊗Rx⊗Rx))
@@ -41,22 +40,11 @@
     . (let _ = showG "Rz⊗Rz⊗Rz" (Rz⊗Rz⊗Rz))
     . (let _ = showG "Rz⊗Rz⊗Rz⊗Rz" (Rz⊗Rz⊗Rz⊗Rz))
 
-    (* . (let n = read_min_int 1 "number of Grover bits")
-       . (let G = groverG n)
-       . (let bs = randbits n)
-       . (let U = groverU bs)
-       . (let _ = showG (concat ["groverG "; show n]) G)
-       . (let _ = showG (concat ["groverU "; show bs]) U)
-     *)
-
-    . _0 
-=======
-
     . (let n = read_min_int 1 "number of Grover bits")
     . (let G = groverG n)
     . (let bs = randbits n)
     . (let U = groverU bs)
     . (let _ = showG (concat ["groverG "; show n]) G)
     . (let _ = showG (concat ["groverU "; show bs]) U)
-    . _0
->>>>>>> 8e45ed82
+
+    . _0