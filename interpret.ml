--- conflicted
+++ resolved
@@ -632,13 +632,6 @@
              | GSum ioprocs      -> 
                  let withdraw chans = List.iter maybe_forget_chan chans in (* kill the space leak! *)
                  let canread pos c pat =
-<<<<<<< HEAD
-                   let do_match v' = Some (bmatch env pat v') in
-                   try if c.cname = -1 then (* reading from dispose, ho ho *)
-                         match name_of_qpat pat with
-                         | Some n -> let q = newqbit pn n None in do_match q
-                         | None   -> Some env 
-=======
                    let can'tread s = raise (Error (pos, "cannot read from " ^ s ^ " channel (this should be a type error -- sorry)")) in
                    let do_match v' = Some (bmatch env pat v') in
                    try if c.cname = dispose_c then can'tread "dispose" 
@@ -647,7 +640,6 @@
                        else
                        if c.cname = in_c then 
                          do_match (vstring (read_line ()))
->>>>>>> 75ff8c60
                        else
                          let v' = Queue.pop c.stream in
                          (maybe_forget_chan c; do_match v')
@@ -663,27 +655,6 @@
                    with PQueue.Empty -> None
                  in
                  let canwrite pos c v =
-<<<<<<< HEAD
-                   if c.cname = -1 then (* it's dispose *)
-                      (disposeqbit pn (qbitv v); 
-                       true
-                      )
-                    else
-                    try boyd c.rwaiters;
-                        let (pn',pat',proc',env'),gsir = PQueue.pop c.rwaiters in
-                        let _, chans = !gsir in
-                        gsir := false, [];
-                        withdraw chans;
-                        PQueue.excite c.rwaiters;
-                        addrunner (pn', proc', bmatch env' pat' v);
-                        true
-                    with PQueue.Empty -> 
-                    if !Settings.chanbuf_limit = -1 ||               (* infinite buffers *)
-                       !Settings.chanbuf_limit>Queue.length c.stream (* buffer not full *)
-                    then
-                      (Queue.push v c.stream;
-                       remember_chan c;
-=======
                    let can'twrite s = raise (Error (pos, "cannot write to " ^ s ^ " channel (this should be a type error -- sorry)")) in
                    if c.cname = in_c then can'twrite "input"
                    else
@@ -703,7 +674,6 @@
                        withdraw chans;
                        PQueue.excite c.rwaiters;
                        addrunner (pn', proc', bmatch env' pat' v);
->>>>>>> 75ff8c60
                        true
                    with PQueue.Empty -> 
                    if !Settings.chanbuf_limit = -1 ||               (* infinite buffers *)
@@ -719,11 +689,7 @@
                    try let (iostep,proc) = PQueue.pop pq in
                        match iostep.inst with
                        | Read (ce,pat) -> let c = chanev env ce in
-<<<<<<< HEAD
-                                          (match canread ce.pos c pat with
-=======
                                           (match canread iostep.pos c pat with
->>>>>>> 75ff8c60
                                            | Some env' -> addrunner (pn, proc, env');
                                                           if !pstep then 
                                                             show_pstep (Printf.sprintf "%s%s\n" (string_of_iostep iostep) 
@@ -733,11 +699,7 @@
                                           )
                        | Write (ce,e)  -> let c = chanev env ce in
                                           let v = evale env e in
-<<<<<<< HEAD
-                                          if canwrite ce.pos c v then 
-=======
                                           if canwrite iostep.pos c v then 
->>>>>>> 75ff8c60
                                             (addrunner (pn, proc, env);
                                              if !pstep then 
                                                show_pstep (Printf.sprintf "%s\n  sends %s" (string_of_iostep iostep) 
