--- conflicted
+++ resolved
@@ -82,17 +82,6 @@
                      
   | Process _       -> false
 
-<<<<<<< HEAD
-let type_of_expr e =
-  match !(e.inst.etype) with
-  | Some t -> t
-  | None   -> raise (Disaster (e.pos, Printf.sprintf "typecheck didn't mark expr %s"
-                                                     (string_of_expr e)
-                              )
-                    )
-
-=======
->>>>>>> 75ff8c60
 let type_of_pattern p =
   match !(p.inst.ptype) with
   | Some t -> t
